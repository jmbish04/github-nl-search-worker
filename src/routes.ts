--- conflicted
+++ resolved
@@ -12,10 +12,6 @@
   DB: D1Database;
   ARTIFACTS: R2Bucket;
   ASSETS: Fetcher;
-<<<<<<< HEAD
-  API_TOKEN?: string;
-=======
->>>>>>> 974828e0
   WORKER_API_KEY?: string;
 }
 
